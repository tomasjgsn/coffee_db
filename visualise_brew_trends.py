--- conflicted
+++ resolved
@@ -529,14 +529,8 @@
         st.header("Add new cup")
 
         with st.form("add_cup_form"):
-<<<<<<< HEAD
             # Get next ID using the service to handle string/numeric mix
             next_id = _brew_id_service.get_next_id(st.session_state.df)
-=======
-            # Get next ID
-            max_id = st.session_state.df['brew_id'].max()
-            next_id = int(max_id + 1) if not st.session_state.df.empty and pd.notna(max_id) else 1
->>>>>>> e75f7046
             
             # Basic info
             brew_id = st.number_input("Brew ID", value=next_id, disabled=True)
@@ -758,11 +752,7 @@
             
             if not st.session_state.df.empty:
                 # Select cup to edit
-<<<<<<< HEAD
                 cup_options = [f"{safe_int_brew_id(row['brew_id'])} - {row['bean_name'] if pd.notna(row['bean_name']) else 'Unknown'} ({row['brew_date']})" for _, row in st.session_state.df.iterrows()]
-=======
-                cup_options = [f"{int(row['brew_id'])} - {row['bean_name'] if pd.notna(row['bean_name']) else 'Unknown'} ({row['brew_date']})" for _, row in st.session_state.df.iterrows() if pd.notna(row['brew_id'])]
->>>>>>> e75f7046
                 selected_cup = st.selectbox("Select cup to edit:", cup_options)
                 
                 if selected_cup:
@@ -935,11 +925,7 @@
         
         if not st.session_state.df.empty:
             # Cup selection with proper formatting
-<<<<<<< HEAD
             cup_options = [f"{safe_int_brew_id(row['brew_id'])} - {row['bean_name'] if pd.notna(row['bean_name']) else 'Unknown'} ({row['brew_date']})" for _, row in st.session_state.df.iterrows()]
-=======
-            cup_options = [f"{int(row['brew_id'])} - {row['bean_name'] if pd.notna(row['bean_name']) else 'Unknown'} ({row['brew_date']})" for _, row in st.session_state.df.iterrows() if pd.notna(row['brew_id'])]
->>>>>>> e75f7046
             selected_cup = st.selectbox("Select cup to delete:", cup_options)
             
             if selected_cup:
@@ -956,11 +942,7 @@
                 
                 col1, col2, col3 = st.columns(3)
                 with col1:
-<<<<<<< HEAD
                     st.metric("Cup ID", f"#{safe_int_brew_id(cup_data['brew_id'])}")
-=======
-                    st.metric("Cup ID", f"#{int(cup_data['brew_id']) if pd.notna(cup_data['brew_id']) else 'N/A'}")
->>>>>>> e75f7046
                     st.write(f"**Bean:** {cup_data['bean_name'] if pd.notna(cup_data['bean_name']) else 'Unknown'}")
                     st.write(f"**Date:** {cup_data['brew_date']}")
                 
